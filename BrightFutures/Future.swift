--- conflicted
+++ resolved
@@ -440,11 +440,7 @@
                 if p(val.value) {
                     promise.completeWith(self)
                 } else {
-<<<<<<< HEAD
-                    promise.failure(NSError(domain: NoSuchElementError, code: 0, userInfo: nil))
-=======
-                    promise.error(NSError(domain: BrightFuturesErrorDomain, code: NoSuchElementError, userInfo: nil))
->>>>>>> 617d472d
+                    promise.failure(NSError(domain: BrightFuturesErrorDomain, code: NoSuchElementError, userInfo: nil))
                 }
                 break
             case .Failure(let err):
