<<<<<<< HEAD
# 3.0.0-beta.1
This release is compatible with Swift 2. It is a direct port of 2.0, meaning it makes no use of new Swift 2 features yet.

- Removed our homegrown 'ErrorType' with Swift 2's native one
- The 'Box' dependency is gone. Swift 2 removed the need for boxing associated values in enums!

Because antitypical/Result has not yet released a Swift 2 compatible release on CocoaPods, this version of BrightFutures can not yet be built using CocoaPods.
=======
# 2.0.1
- Adds an implementation of `flatMap` that allows a function to be passed in immediately. Thanks @nghialv!
>>>>>>> 02cbfef4

# 2.0.0
- Replaced homegrown `Result` and `Box` types with Rob Rix' excellent types.
- Futures & Promises are now also parametrizable by their error type, in addition to their value type: `Future<ValueType, ErrorType>`. This allows you to use your own (Swifty) error type, instead of `NSError`!
- Adds `BrightFuturesError` enum, containing all three possible errors that BrightFutures can return
- Renames `asType` to `forceType` to indicate that it is a _dangerous_ operation

- Adds missing documentation (jazzy reports 100% documentation coverage!)
- Adds a lot of tests (test coverage is now at 97%, according to [SwiftCov](https://github.com/realm/SwiftCov)!)

# 1.0.1
- Updated README to reflect the pre-1.0.0 change from FutureUtils functions to free functions

# 1.0.0
- The FutureUtils class has been removed in favor of a collection of free functions. This allows for a nicer function type signature (e.g. accepting all sequences instead of just arrays)

# 1.0.0-beta.3
Note: The overview for this release is incomplete
- Changed `ExecutionContext` from a protocol to a function type. This allows for better composition. It does mean that a Queue cannot be used directly as an `ExecutionContext`, instead use the `context` property (e.g. `Queue.main.context`) or the `toContext` function (e.g. `toContext(Queue.main)`).

# 1.0.0-beta.2
Note: this overview is incomplete
- `TaskResultValueWrapper` has been renamed to the conventional name `Box`
- `TaskResult` has been renamed to the conventional name `Result`

# 1.0.0-beta.1
This release marks the state of the project before this changelog was kept up to date.<|MERGE_RESOLUTION|>--- conflicted
+++ resolved
@@ -1,4 +1,6 @@
-<<<<<<< HEAD
+# 2.0.1
+- Adds an implementation of `flatMap` that allows a function to be passed in immediately. Thanks @nghialv!
+
 # 3.0.0-beta.1
 This release is compatible with Swift 2. It is a direct port of 2.0, meaning it makes no use of new Swift 2 features yet.
 
@@ -6,10 +8,6 @@
 - The 'Box' dependency is gone. Swift 2 removed the need for boxing associated values in enums!
 
 Because antitypical/Result has not yet released a Swift 2 compatible release on CocoaPods, this version of BrightFutures can not yet be built using CocoaPods.
-=======
-# 2.0.1
-- Adds an implementation of `flatMap` that allows a function to be passed in immediately. Thanks @nghialv!
->>>>>>> 02cbfef4
 
 # 2.0.0
 - Replaced homegrown `Result` and `Box` types with Rob Rix' excellent types.
